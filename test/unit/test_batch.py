--- conflicted
+++ resolved
@@ -132,7 +132,7 @@
                 self.assertTensorEqual(b.trg_length, expected_trg0_len)
             total_samples += b.nseqs
             self.assertLessEqual(b.nseqs, batch_size)
-<<<<<<< HEAD
+
         self.assertEqual(total_samples, len(self.dev_data))
 
 """
@@ -204,7 +204,4 @@
             total_samples += b.nseqs
             self.assertLessEqual(b.nseqs, batch_size)
         self.assertEqual(total_samples, len(self.train_data))
-"""
-=======
-        self.assertEqual(total_samples, len(self.dev_data))
->>>>>>> 42ad5889
+"""