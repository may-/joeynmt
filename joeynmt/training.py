--- conflicted
+++ resolved
@@ -1016,28 +1016,10 @@
     # train the model
     trainer.train_and_validate(train_data=train_data, valid_data=dev_data)
 
-<<<<<<< HEAD
-    # predict with the best model on validation and test
-    # (if test data is available)
-    output_path = model_dir / "{:08d}.hyps".format(trainer.stats.best_ckpt_iter)
-    datasets_to_test = {
-        "dev": dev_data,
-        "test": test_data,
-        "src_vocab": src_vocab,
-        "trg_vocab": trg_vocab
-    }
-    test(cfg_file,
-         ckpt=(model_dir/ f"{trainer.stats.best_ckpt_iter}.ckpt").as_posix(),
-         output_path=output_path,
-         datasets=datasets_to_test)
-
-=======
     if not skip_test:
         # predict with the best model on validation and test
         # (if test data is available)
-        ckpt = "{}/{}.ckpt".format(model_dir, trainer.stats.best_ckpt_iter)
-        output_name = "{:08d}.hyps".format(trainer.stats.best_ckpt_iter)
-        output_path = os.path.join(model_dir, output_name)
+        output_path = model_dir / "{:08d}.hyps".format(trainer.stats.best_ckpt_iter)
         datasets_to_test = {
             "dev": dev_data,
             "test": test_data,
@@ -1045,12 +1027,12 @@
             "trg_vocab": trg_vocab
         }
         test(cfg_file,
-             ckpt=ckpt,
+             ckpt=(model_dir/ f"{trainer.stats.best_ckpt_iter}.ckpt").as_posix(),
              output_path=output_path,
              datasets=datasets_to_test)
     else:
         logger.info("Skipping test after training")
->>>>>>> 42ad5889
+
 
 if __name__ == "__main__":
     parser = argparse.ArgumentParser('Joey-NMT')
