--- conflicted
+++ resolved
@@ -14,15 +14,10 @@
 from torchtext.legacy.data import Dataset, Field
 
 from joeynmt.helpers import bpe_postprocess, load_config, make_logger,\
-<<<<<<< HEAD
-    get_latest_checkpoint, load_checkpoint, store_attention_plots
+    get_latest_checkpoint, load_checkpoint, store_attention_plots, \
+    expand_reverse_index
 from joeynmt.metrics import bleu, chrf, token_accuracy, sequence_accuracy, \
     wer, EvaluationTokenizer
-=======
-    get_latest_checkpoint, load_checkpoint, store_attention_plots, \
-    expand_reverse_index
-from joeynmt.metrics import bleu, chrf, token_accuracy, sequence_accuracy
->>>>>>> 42ad5889
 from joeynmt.model import build_model, Model, _DataParallel
 from joeynmt.search import run_batch
 from joeynmt.batch import Batch, SpeechBatch
@@ -453,13 +448,8 @@
 
 def translate(cfg_file: str,
               ckpt: str,
-<<<<<<< HEAD
-              output_path: str = None) -> None:
-=======
               output_path: str = None,
-              batch_class: Batch = Batch,
               n_best: int = 1) -> None:
->>>>>>> 42ad5889
     """
     Interactive translation function.
     Loads model from checkpoint and translates either the stdin input or
@@ -471,11 +461,7 @@
     :param cfg_file: path to configuration file
     :param ckpt: path to checkpoint to load
     :param output_path: path to output file
-<<<<<<< HEAD
-=======
-    :param batch_class: class type of batch
     :param n_best: amount of candidates to display
->>>>>>> 42ad5889
     """
 
     def _load_line_as_data(line):
@@ -611,27 +597,14 @@
 
                     # every line has to be made into dataset
                     test_data = _load_line_as_data(line=src_input)
-
                     hypotheses = _translate_data(test_data)
-                    print("JoeyNMT: {}".format(hypotheses[0]))
+
+                    print("JoeyNMT: Hypotheses ranked by score")
+                    for i, hyp in enumerate(hypotheses):
+                        print("JoeyNMT #{}: {}".format(i + 1, hyp))
 
                 except (KeyboardInterrupt, EOFError):
                     print("\nBye.")
                     break
-<<<<<<< HEAD
         else:
-            raise Exception("Interactive mode is not supported for s2t.")
-=======
-
-                # every line has to be made into dataset
-                test_data = _load_line_as_data(line=src_input)
-                hypotheses = _translate_data(test_data)
-
-                print("JoeyNMT: Hypotheses ranked by score")
-                for i, hyp in enumerate(hypotheses):
-                    print("JoeyNMT #{}: {}".format(i + 1, hyp))
-
-            except (KeyboardInterrupt, EOFError):
-                print("\nBye.")
-                break
->>>>>>> 42ad5889
+            raise Exception("Interactive mode is not supported for s2t.")