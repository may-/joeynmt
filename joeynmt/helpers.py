# coding: utf-8
"""
Collection of helper functions
"""
import copy
import shutil
import random
import logging
from functools import partial
from typing import Dict, Optional, List
from pathlib import Path
import numpy as np
import pkg_resources
import functools
import operator

import torch
from torch import nn, Tensor
from torch.utils.tensorboard import SummaryWriter
from torch.nn.functional import pad as _pad

from torchtext.legacy.data import Dataset
import yaml
from joeynmt.vocabulary import Vocabulary
from joeynmt.plotting import plot_heatmap


class ConfigurationError(Exception):
    """ Custom exception for misspecifications of configuration """


def make_model_dir(model_dir: Path, overwrite=False) -> str:
    """
    Create a new directory for the model.

    :param model_dir: path to model directory
    :param overwrite: whether to overwrite an existing directory
    :return: path to model directory
    """
    model_dir = model_dir.absolute()
    if model_dir.is_dir():
        if not overwrite:
            raise FileExistsError(
                "Model directory exists and overwriting is disabled.")
        # delete previous directory to start with empty dir again
        shutil.rmtree(model_dir)
    model_dir.mkdir()
    return model_dir


def make_logger(log_dir: Path = None, mode: str = "train") -> str:
    """
    Create a logger for logging the training/testing process.

    :param log_dir: path to file where log is stored as well
    :param mode: log file name. 'train', 'test' or 'translate'
    :return: joeynmt version number
    """
    logger = logging.getLogger("")  # root logger
    version = pkg_resources.require("joeynmt")[0].version

    # add handlers only once.
    if len(logger.handlers) == 0:
        logger.setLevel(level=logging.DEBUG)
        formatter = logging.Formatter(
            '%(asctime)s - %(levelname)s - %(name)s - %(message)s')

        if log_dir is not None:
            if log_dir.is_dir():
                log_file = log_dir / f'{mode}.log'

                fh = logging.FileHandler(log_file)
                fh.setLevel(level=logging.DEBUG)
                logger.addHandler(fh)
                fh.setFormatter(formatter)

        sh = logging.StreamHandler()
        sh.setLevel(logging.INFO)
        sh.setFormatter(formatter)

        logger.addHandler(sh)
        logger.info("Hello! This is Joey-NMT (version %s).", version)

    return version


def log_cfg(cfg: dict, prefix: str = "cfg") -> None:
    """
    Write configuration to log.

    :param cfg: configuration to log
    :param prefix: prefix for logging
    """
    logger = logging.getLogger(__name__)
    for k, v in cfg.items():
        if isinstance(v, dict):
            p = '.'.join([prefix, k])
            log_cfg(v, prefix=p)
        else:
            p = '.'.join([prefix, k])
            logger.info("{:34s} : {}".format(p, v))


def clones(module: nn.Module, n: int) -> nn.ModuleList:
    """
    Produce N identical layers. Transformer helper function.

    :param module: the module to clone
    :param n: clone this many times
    :return cloned modules
    """
    return nn.ModuleList([copy.deepcopy(module) for _ in range(n)])


def subsequent_mask(size: int) -> Tensor:
    """
    Mask out subsequent positions (to prevent attending to future positions)
    Transformer helper function.

    :param size: size of mask (2nd and 3rd dim)
    :return: Tensor with 0s and 1s of shape (1, size, size)
    """
    mask = np.triu(np.ones((1, size, size)), k=1).astype('uint8')
    return torch.from_numpy(mask) == 0


def set_seed(seed: int) -> None:
    """
    Set the random seed for modules torch, numpy and random.

    :param seed: random seed
    """
    torch.manual_seed(seed)
    np.random.seed(seed)
    random.seed(seed)
    if torch.cuda.is_available() and torch.cuda.device_count() > 0:
        torch.backends.cudnn.deterministic = True
        torch.cuda.manual_seed_all(seed)


def log_data_info(train_data: Dataset, valid_data: Dataset, test_data: Dataset,
                  src_vocab: Vocabulary, trg_vocab: Vocabulary) -> None:
    """
    Log statistics of data and vocabulary.

    :param train_data:
    :param valid_data:
    :param test_data:
    :param src_vocab:
    :param trg_vocab:
    """
    logger = logging.getLogger(__name__)
    if train_data is not None:
        logger.info(f'train: {train_data}')
    if valid_data is not None:
        logger.info(f'  dev: {valid_data}')
    if test_data is not None:
        logger.info(f' test: {test_data}')
    #logger.info(
    #    "Data set sizes: \n\ttrain %10d,\n\t  dev %10d,\n\t test %10d",
    #    len(train_data) if train_data is not None else 0,
    #    len(valid_data) if valid_data is not None else 0,
    #    len(test_data) if test_data is not None else 0)

    if train_data:
        src_sentence = "\n\t[SRC] " + " ".join(vars(train_data[0])['src']) if src_vocab else ""
        logger.info("First training example:%s\n\t[TRG] %s",
                    src_sentence, " ".join(vars(train_data[0])['trg']))
    if src_vocab:
        logger.info("First 10 words (src): %s", " ".join(
            '(%d) %s' % (i, t) for i, t in enumerate(src_vocab.itos[:10])))
    logger.info("First 10 words (trg): %s", " ".join(
        '(%d) %s' % (i, t) for i, t in enumerate(trg_vocab.itos[:10])))
    if src_vocab:
        logger.info("Number of Src words (types): %d", len(src_vocab))
    logger.info("Number of Trg words (types): %d", len(trg_vocab))


def load_config(path: Path = Path("configs/default.yaml")) -> dict:
    """
    Loads and parses a YAML configuration file.

    :param path: path to YAML configuration file
    :return: configuration dictionary
    """
    with path.open('r') as ymlfile:
        cfg = yaml.safe_load(ymlfile)
    return cfg


def bpe_postprocess(string, bpe_type="subword-nmt") -> str:
    """
    Post-processor for BPE output. Recombines BPE-split tokens.

    :param string:
    :param bpe_type: one of {"sentencepiece", "subword-nmt", "wordpiece"}
    :return: post-processed string
    """
    if bpe_type == "sentencepiece":
        ret = string.replace(" ", "").replace("▁", " ").strip()
    elif bpe_type == "wordpiece":
        ret = string.replace(" ##", " ").strip()
    elif bpe_type == "subword-nmt":
        ret = string.replace("@@ ", "").strip()
    else:
        ret = string.strip()
    return ret


def store_attention_plots(attentions: np.array,
                          targets: List[List[str]],
                          sources: List[List[str]],
                          output_prefix: str,
                          indices: List[int],
                          tb_writer: Optional[SummaryWriter] = None,
                          steps: int = 0) -> None:
    """
    Saves attention plots.

    :param attentions: attention scores
    :param targets: list of tokenized targets
    :param sources: list of tokenized sources
    :param output_prefix: prefix for attention plots
    :param indices: indices selected for plotting
    :param tb_writer: Tensorboard summary writer (optional)
    :param steps: current training steps, needed for tb_writer
    """
    for i in indices:
        if i >= len(sources):
            continue
        plot_file = "{}.{}.pdf".format(output_prefix, i)
        src = sources[i]
        trg = targets[i]
        attention_scores = attentions[i].T
        try:
            fig = plot_heatmap(scores=attention_scores,
                               column_labels=trg,
                               row_labels=src,
                               output_path=plot_file,
                               dpi=100)
            if tb_writer is not None:
                # lower resolution for tensorboard
                fig = plot_heatmap(scores=attention_scores,
                                   column_labels=trg,
                                   row_labels=src,
                                   output_path=None,
                                   dpi=50)
                tb_writer.add_figure("attention/{}.".format(i),
                                     fig,
                                     global_step=steps)
        # pylint: disable=bare-except
        except:
            print("Couldn't plot example {}: src len {}, trg len {}, "
                  "attention scores shape {}".format(i, len(src), len(trg),
                                                     attention_scores.shape))
            continue


def get_latest_checkpoint(ckpt_dir: Path) -> Optional[str]:
    """
    Returns the latest checkpoint (by time) from the given directory.
    If there is no checkpoint in this directory, returns None

    :param ckpt_dir:
    :return: latest checkpoint file
    """
    list_of_files = ckpt_dir.glob("*.ckpt")
    latest_checkpoint = None
    if list_of_files:
        latest_checkpoint = max(list_of_files, key=lambda f: f.stat().st_ctime)

    # check existence
    if latest_checkpoint is None:
        raise FileNotFoundError(
            "No checkpoint found in directory {}.".format(ckpt_dir))
    return latest_checkpoint


def load_checkpoint(path: Path, device: torch.device) -> Dict:
    """
    Load model from saved checkpoint.

    :param path: path to checkpoint
    :param device: using cuda or not
    :return: checkpoint (dict)
    """
    logger = logging.getLogger(__name__)
    assert path.is_file(), "Checkpoint %s not found" % path
    checkpoint = torch.load(path.as_posix(), map_location=device)
    logger.info("Load model from %s.", path.resolve())
    return checkpoint


# from onmt
def tile(x: Tensor, count: int, dim=0) -> Tensor:
    """
    Tiles x on dimension dim count times. From OpenNMT. Used for beam search.

    :param x: tensor to tile
    :param count: number of tiles
    :param dim: dimension along which the tensor is tiled
    :return: tiled tensor
    """
    if isinstance(x, tuple):
        h, c = x
        return tile(h, count, dim=dim), tile(c, count, dim=dim)

    perm = list(range(len(x.size())))
    if dim != 0:
        perm[0], perm[dim] = perm[dim], perm[0]
        x = x.permute(perm).contiguous()
    out_size = list(x.size())
    out_size[0] *= count
    batch = x.size(0)
    x = x.view(batch, -1) \
        .transpose(0, 1) \
        .repeat(count, 1) \
        .transpose(0, 1) \
        .contiguous() \
        .view(*out_size)
    if dim != 0:
        x = x.permute(perm).contiguous()
    return x


def freeze_params(module: nn.Module) -> None:
    """
    Freeze the parameters of this module,
    i.e. do not update them during training

    :param module: freeze parameters of this module
    """
    for _, p in module.named_parameters():
        p.requires_grad = False

"""
def symlink_update(target, link_name):
    try:
        os.symlink(target, link_name)
    except FileExistsError as e:
        if e.errno == errno.EEXIST:
            os.remove(link_name)
            os.symlink(target, link_name)
        else:
            raise e
"""

def delete_ckpt(to_delete: str) -> None:
    """
    Delete checkpoint

    :param to_delete: filename of the checkpint to be deleted
    """
    try:
        to_delete.unlink()
    except FileNotFoundError as e:
        logger = logging.getLogger(__name__)
        logger.warning(
            "Wanted to delete old checkpoint %s but "
            "file does not exist. (%s)", to_delete, e)
        #raise e


def symlink_update(target: Path, link_name: Path) -> Optional[Path]:
    """
    This function finds the file that the symlink currently points to, sets it
    to the new target, and returns the previous target if it exists.

    :param target: A path to a file that we want the symlink to point to.
    :param link_name: This is the name of the symlink that we want to update.

    :return:
        - current_last: This is the previous target of the symlink, before it is
            updated in this function. If the symlink did not exist before or did
            not have a target, None is returned instead.
    """
    if link_name.is_symlink():
        current_last = link_name.resolve()
        link_name.unlink()
        link_name.symlink_to(target)
        return current_last
<<<<<<< HEAD
    link_name.symlink_to(target)
    return None


def lengths_to_padding_mask(lens: torch.Tensor) -> torch.BoolTensor:
    bsz, max_lens = lens.size(0), torch.max(lens).item()
    mask = torch.arange(max_lens).to(lens.device).view(1, max_lens)
    mask = mask.expand(bsz, -1) >= lens.view(bsz, 1).expand(-1, max_lens)
    return ~mask


def pad(x, max_len, pad_index, dim=1):
    if dim == 1:
        batch_size, seq_len, _ = x.size()
        offset = max_len - seq_len
        new_x = _pad(x, (0, 0, 0, offset, 0, 0), "constant", pad_index) if x.size(1) < max_len else x
    elif dim == -1:
        batch_size, _, seq_len = x.size()
        offset = max_len - seq_len
        new_x = _pad(x, (0, offset), "constant", pad_index) if x.size(1) < max_len else x
    assert new_x.size(dim) == max_len, (x.size(), offset, new_x.size(), max_len)
    return new_x


def flatten(array: List[List]) -> List:
    return functools.reduce(operator.iconcat, array, [])

#from fairseq
def align_words_to_bpe(bpe_tokens: List[str], word_tokens: List[str],
                       bpe_type="sentencepiece", start=1) -> List[List[int]]:
    """
    align BPE to word tokenization formats.

    :params bpe_tokens: list of BPE tokens
    :params word_tokens: list of word tokens
    :return: mapping from *word_tokens* to corresponding *bpe_tokens*.
    """

    # remove whitespaces/delimiters
    postprocess = partial(bpe_postprocess, bpe_type=bpe_type)
    bpe_tokens = [postprocess(str(x)) for x in bpe_tokens]
    word_tokens = [postprocess(str(w)) for w in word_tokens]
    assert "".join(bpe_tokens) == "".join(word_tokens)

    # create alignment from every word to a list of BPE tokens
    words2bpe = []
    bpe_toks = filter(lambda item: item[1] != "", enumerate(bpe_tokens,
                                                            start=start))
    j, bpe_tok = next(bpe_toks)
    for word_tok in word_tokens:
        bpe_indices = []
        while True:
            if word_tok.startswith(bpe_tok):
                bpe_indices.append(j)
                word_tok = word_tok[len(bpe_tok) :]
                try:
                    j, bpe_tok = next(bpe_toks)
                except StopIteration:
                    j, bpe_tok = None, None
            elif bpe_tok.startswith(word_tok):
                # word_tok spans multiple BPE tokens
                bpe_indices.append(j)
                bpe_tok = bpe_tok[len(word_tok) :]
                word_tok = ""
            else:
                raise Exception(f'Cannot align "{word_tok}" and "{bpe_tok}"')
            if word_tok == "":
                break
        assert len(bpe_indices) > 0
        words2bpe.append(bpe_indices)
    assert len(words2bpe) == len(word_tokens)

    return words2bpe
=======
    link.symlink_to(target)
    return None


def expand_reverse_index(reverse_index: List[int], n_best: int = 1) \
        -> List[int]:
    """
    expand resort_reverse_index for n_best prediction

    ex. 1) reverse_index = [1, 0, 2] and n_best = 2, then this will return
    [2, 3, 0, 1, 4, 5].

    ex. 2) reverse_index = [1, 0, 2] and n_best = 3, then this will return
    [3, 4, 5, 0, 1, 2, 6, 7, 8]

    :param reverse_index: reverse_index returned from batch.sort_by_src_length()
    :param n_best:
    :return: expanded sort_reverse_index
    """
    if n_best == 1:
        return reverse_index

    resort_reverse_index = []
    for ix in reverse_index:
        for n in range(0, n_best):
            resort_reverse_index.append(ix * n_best + n)
    assert len(resort_reverse_index) == len(reverse_index) * n_best
    return resort_reverse_index
>>>>>>> 42ad5889
<|MERGE_RESOLUTION|>--- conflicted
+++ resolved
@@ -379,7 +379,6 @@
         link_name.unlink()
         link_name.symlink_to(target)
         return current_last
-<<<<<<< HEAD
     link_name.symlink_to(target)
     return None
 
@@ -453,9 +452,6 @@
     assert len(words2bpe) == len(word_tokens)
 
     return words2bpe
-=======
-    link.symlink_to(target)
-    return None
 
 
 def expand_reverse_index(reverse_index: List[int], n_best: int = 1) \
@@ -481,5 +477,4 @@
         for n in range(0, n_best):
             resort_reverse_index.append(ix * n_best + n)
     assert len(resort_reverse_index) == len(reverse_index) * n_best
-    return resort_reverse_index
->>>>>>> 42ad5889
+    return resort_reverse_index