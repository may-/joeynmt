--- conflicted
+++ resolved
@@ -1,13 +1,6 @@
-<<<<<<< HEAD
 import torch
 from torch.utils.data import SequentialSampler, RandomSampler, BatchSampler, \
     DataLoader
-=======
-import random
-import torch
-
-from torchtext.legacy.data.batch import Batch as TorchTBatch
->>>>>>> 242090f4
 
 from joeynmt.batch import Batch
 from joeynmt.data import load_data, make_data_iter, TokenBatchSampler
